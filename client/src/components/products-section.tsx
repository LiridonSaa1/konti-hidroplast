--- conflicted
+++ resolved
@@ -154,11 +154,7 @@
 
               <div className="mt-4">
                 <h3 className="text-xl font-bold text-gray-900 mb-6 uppercase tracking-wide leading-tight group-hover:text-[#1c2d56] transition-colors duration-300">
-<<<<<<< HEAD
-                  {t('aboutUs.gasPipelineSystem')}
-=======
                   {t('products.gasPipeline')}
->>>>>>> 78f11011
                 </h3>
 
                 {/* Learn More Button */}
@@ -203,11 +199,7 @@
 
               <div className="mt-4">
                 <h3 className="text-xl font-bold text-gray-900 mb-6 uppercase tracking-wide leading-tight group-hover:text-[#1c2d56] transition-colors duration-300">
-<<<<<<< HEAD
-                  {t('aboutUs.cableProtection')}
-=======
                   {t('products.cableProtection')}
->>>>>>> 78f11011
                 </h3>
 
                 {/* Learn More Button */}
