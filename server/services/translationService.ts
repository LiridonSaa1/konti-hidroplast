import OpenAI from "openai";

<<<<<<< HEAD
// Only create OpenAI client if API key is available
let openai: OpenAI | null = null;
try {
  if (process.env.OPENAI_API_KEY) {
    openai = new OpenAI({ 
      apiKey: process.env.OPENAI_API_KEY 
    });
  }
} catch (error) {
  console.warn("OpenAI client initialization failed:", error);
}
=======
const openai = process.env.OPENAI_API_KEY ? new OpenAI({ 
  apiKey: process.env.OPENAI_API_KEY 
}) : null;
>>>>>>> 78f11011

interface TranslationResult {
  originalText: string;
  translatedText: string;
  sourceLanguage: string;
  targetLanguage: string;
  wordCount: number;
}

interface SuggestedBrochure {
  name: string;
  category: string;
  language: string;
  description: string;
  status: string;
  active: boolean;
  sortOrder: number;
  imageUrl: string;
  translationMetadata: {
    sourceLanguage: string;
    originalBrochureId: string;
    wordCount: number;
    translatedAt: string;
  };
}

export class TranslationService {
  private getLanguageName(code: string): string {
    const languages: Record<string, string> = {
      'en': 'English',
      'mk': 'Macedonian (North Macedonia)',
      'de': 'German'
    };
    return languages[code] || code;
  }

  async extractTextFromPDF(pdfBuffer: Buffer): Promise<string> {
    // For now, return a placeholder since we don't have PDF parsing set up
    // This would need a proper PDF parsing library in production
    throw new Error("PDF text extraction is not currently available.");
  }

  async translateText(
    text: string, 
    sourceLanguage: string, 
    targetLanguage: string
  ): Promise<TranslationResult> {
    if (!openai) {
<<<<<<< HEAD
      throw new Error("OpenAI API key not configured. Please set OPENAI_API_KEY environment variable.");
=======
      // Return fallback when OpenAI is not available
      const wordCount = text.split(/\s+/).length;
      return {
        originalText: text,
        translatedText: `[Translation unavailable - OpenAI API key not configured] ${text}`,
        sourceLanguage,
        targetLanguage,
        wordCount
      };
>>>>>>> 78f11011
    }

    try {
      const sourceLangName = this.getLanguageName(sourceLanguage);
      const targetLangName = this.getLanguageName(targetLanguage);

      const prompt = `Translate the following technical document text from ${sourceLangName} to ${targetLangName}. 
      
Maintain the original formatting, technical terminology, and structure as much as possible. 
This is content from a brochure for PE and PP pipes manufacturing company, so preserve industry-specific terms.

Original text:
${text}

Translated text:`;

      // the newest OpenAI model is "gpt-4o" which was released May 13, 2024. do not change this unless explicitly requested by the user
      const response = await openai.chat.completions.create({
        model: "gpt-4o",
        messages: [
          {
            role: "system",
            content: `You are a professional technical translator specializing in industrial and manufacturing documentation. 
            Translate accurately while preserving technical terms, measurements, and product specifications.`
          },
          {
            role: "user",
            content: prompt
          }
        ],
        max_tokens: 4000,
        temperature: 0.3,
      });

      const translatedText = response.choices[0].message.content || "";
      const wordCount = text.split(/\s+/).length;

      return {
        originalText: text,
        translatedText: translatedText,
        sourceLanguage,
        targetLanguage,
        wordCount
      };
    } catch (error) {
      throw new Error(`Translation failed: ${error instanceof Error ? error.message : 'Unknown error'}`);
    }
  }

  async translateBrochureContent(
    originalName: string,
    originalDescription: string,
    originalCategory: string,
    sourceLanguage: string,
    targetLanguage: string
  ): Promise<{ name: string; description: string; category: string }> {
    if (!openai) {
<<<<<<< HEAD
      throw new Error("OpenAI API key not configured. Please set OPENAI_API_KEY environment variable.");
=======
      // Return originals when OpenAI is not available
      return {
        name: originalName,
        description: originalDescription,
        category: originalCategory
      };
>>>>>>> 78f11011
    }

    try {
      const sourceLangName = this.getLanguageName(sourceLanguage);
      const targetLangName = this.getLanguageName(targetLanguage);

      const response = await openai.chat.completions.create({
        model: "gpt-4o",
        messages: [
          {
            role: "system",
            content: `You are a professional translator for technical product documentation. 
            Translate brochure metadata while preserving technical accuracy and marketing tone.
            Return your response as JSON with the format: {"name": "translated name", "description": "translated description", "category": "translated category"}`
          },
          {
            role: "user",
            content: `Translate the following brochure metadata from ${sourceLangName} to ${targetLangName}:

Name: ${originalName}
Description: ${originalDescription}
Category: ${originalCategory}

Provide the translation as JSON:`
          }
        ],
        response_format: { type: "json_object" },
        temperature: 0.3,
      });

      const result = JSON.parse(response.choices[0].message.content || "{}");
      return {
        name: result.name || originalName,
        description: result.description || originalDescription,
        category: result.category || originalCategory
      };
    } catch (error) {
      console.error("Failed to translate brochure content:", error);
      // Return originals if translation fails
      return {
        name: originalName,
        description: originalDescription,
        category: originalCategory
      };
    }
  }

  generateSuggestedBrochure(
    originalBrochure: any,
    translatedContent: { name: string; description: string; category: string },
    translationResult: TranslationResult,
    originalBrochureId: string
  ): SuggestedBrochure {
    return {
      name: translatedContent.name,
      category: translatedContent.category,
      language: translationResult.targetLanguage,
      description: translatedContent.description,
      status: 'draft', // Start as draft for review
      active: false, // Start inactive until reviewed
      sortOrder: originalBrochure.sortOrder || 0,
      imageUrl: originalBrochure.imageUrl || "", // Reuse same image
      translationMetadata: {
        sourceLanguage: translationResult.sourceLanguage,
        originalBrochureId: originalBrochureId,
        wordCount: translationResult.wordCount,
        translatedAt: new Date().toISOString()
      }
    };
  }

  static async translatePdfContent(
    pdfPath: string,
    sourceLanguage: string,
    targetLanguage: string
  ): Promise<TranslationResult> {
    // For now, return a mock translation result since PDF parsing is not available
    return {
      originalText: "PDF content extraction not available",
      translatedText: "PDF content translation not available",
      sourceLanguage,
      targetLanguage,
      wordCount: 0
    };
  }

  static async generateTranslatedBrochureData(
    originalBrochure: any,
    targetLanguage: string,
    translationResult: TranslationResult
  ): Promise<SuggestedBrochure> {
    const service = new TranslationService();
    const translatedContent = await service.translateBrochureContent(
      originalBrochure.name || "",
      originalBrochure.description || "",
      originalBrochure.category || "",
      translationResult.sourceLanguage,
      targetLanguage
    );
    
    return service.generateSuggestedBrochure(
      originalBrochure,
      translatedContent,
      translationResult,
      originalBrochure.id
    );
  }
}

export const translationService = new TranslationService();<|MERGE_RESOLUTION|>--- conflicted
+++ resolved
@@ -1,6 +1,5 @@
 import OpenAI from "openai";
 
-<<<<<<< HEAD
 // Only create OpenAI client if API key is available
 let openai: OpenAI | null = null;
 try {
@@ -12,11 +11,6 @@
 } catch (error) {
   console.warn("OpenAI client initialization failed:", error);
 }
-=======
-const openai = process.env.OPENAI_API_KEY ? new OpenAI({ 
-  apiKey: process.env.OPENAI_API_KEY 
-}) : null;
->>>>>>> 78f11011
 
 interface TranslationResult {
   originalText: string;
@@ -65,19 +59,7 @@
     targetLanguage: string
   ): Promise<TranslationResult> {
     if (!openai) {
-<<<<<<< HEAD
       throw new Error("OpenAI API key not configured. Please set OPENAI_API_KEY environment variable.");
-=======
-      // Return fallback when OpenAI is not available
-      const wordCount = text.split(/\s+/).length;
-      return {
-        originalText: text,
-        translatedText: `[Translation unavailable - OpenAI API key not configured] ${text}`,
-        sourceLanguage,
-        targetLanguage,
-        wordCount
-      };
->>>>>>> 78f11011
     }
 
     try {
@@ -135,16 +117,7 @@
     targetLanguage: string
   ): Promise<{ name: string; description: string; category: string }> {
     if (!openai) {
-<<<<<<< HEAD
       throw new Error("OpenAI API key not configured. Please set OPENAI_API_KEY environment variable.");
-=======
-      // Return originals when OpenAI is not available
-      return {
-        name: originalName,
-        description: originalDescription,
-        category: originalCategory
-      };
->>>>>>> 78f11011
     }
 
     try {
